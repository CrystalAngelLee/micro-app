--- conflicted
+++ resolved
@@ -1,10 +1,6 @@
 {
   "name": "@micro-zoe/micro-app",
-<<<<<<< HEAD
-  "version": "0.8.10",
-=======
   "version": "1.0.0-beta.5",
->>>>>>> 465fddb1
   "description": "A lightweight, efficient and powerful micro front-end framework",
   "private": false,
   "main": "lib/index.min.js",
