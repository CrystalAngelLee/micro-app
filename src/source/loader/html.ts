import { AppInterface, plugins } from '@micro-app/types'
import { fetchSource } from '../fetch'
import { isFunction, isPlainObject, logError } from '../../libs/utils'
import microApp from '../../micro_app'

export interface IHTMLLoader {
  run (app: AppInterface, successCb: CallableFunction): void
}

export class HTMLLoader implements IHTMLLoader {
  private static instance: HTMLLoader;
  public static getInstance (): HTMLLoader {
    if (!this.instance) {
      this.instance = new HTMLLoader()
    }
    return this.instance
  }

  /**
   * run logic of load and format html
   * @param successCb success callback
   * @param errorCb error callback, type: (err: Error, meetFetchErr: boolean) => void
   */
  public run (app: AppInterface, successCb: CallableFunction): void {
    const appName = app.name
    const htmlUrl = app.ssrUrl || app.url
<<<<<<< HEAD
    const htmlPromise = htmlUrl.includes('.js')
      ? Promise.resolve(`<micro-app-head><script src='${htmlUrl}'></script></micro-app-head><micro-app-body></micro-app-body>`)
      : fetchSource(htmlUrl, appName, { cache: 'no-cache' })
    htmlPromise.then((htmlStr: string) => {
=======
    fetchSource(htmlUrl, appName, { cache: 'no-store' }).then((htmlStr: string) => {
>>>>>>> cf24f390
      if (!htmlStr) {
        const msg = 'html is empty, please check in detail'
        app.onerror(new Error(msg))
        return logError(msg, appName)
      }

      htmlStr = this.formatHTML(htmlUrl, htmlStr, appName)

      successCb(htmlStr, app)
    }).catch((e) => {
      logError(`Failed to fetch data from ${app.url}, micro-app stop rendering`, appName, e)
      app.onLoadError(e)
    })
  }

  private formatHTML (htmlUrl: string, htmlStr: string, appName: string) {
    return this.processHtml(htmlUrl, htmlStr, appName, microApp.options.plugins)
      .replace(/<head[^>]*>[\s\S]*?<\/head>/i, (match) => {
        return match
          .replace(/<head/i, '<micro-app-head')
          .replace(/<\/head>/i, '</micro-app-head>')
      })
      .replace(/<body[^>]*>[\s\S]*?<\/body>/i, (match) => {
        return match
          .replace(/<body/i, '<micro-app-body')
          .replace(/<\/body>/i, '</micro-app-body>')
      })
  }

  private processHtml (url: string, code: string, appName: string, plugins: plugins | void): string {
    if (!plugins) return code

    const mergedPlugins: NonNullable<plugins['global']> = []
    plugins.global && mergedPlugins.push(...plugins.global)
    plugins.modules?.[appName] && mergedPlugins.push(...plugins.modules[appName])

    if (mergedPlugins.length > 0) {
      return mergedPlugins.reduce((preCode, plugin) => {
        if (isPlainObject(plugin) && isFunction(plugin.processHtml)) {
          return plugin.processHtml!(preCode, url)
        }
        return preCode
      }, code)
    }
    return code
  }
}<|MERGE_RESOLUTION|>--- conflicted
+++ resolved
@@ -24,14 +24,10 @@
   public run (app: AppInterface, successCb: CallableFunction): void {
     const appName = app.name
     const htmlUrl = app.ssrUrl || app.url
-<<<<<<< HEAD
     const htmlPromise = htmlUrl.includes('.js')
       ? Promise.resolve(`<micro-app-head><script src='${htmlUrl}'></script></micro-app-head><micro-app-body></micro-app-body>`)
-      : fetchSource(htmlUrl, appName, { cache: 'no-cache' })
+      : fetchSource(htmlUrl, appName, { cache: 'no-store' })
     htmlPromise.then((htmlStr: string) => {
-=======
-    fetchSource(htmlUrl, appName, { cache: 'no-store' }).then((htmlStr: string) => {
->>>>>>> cf24f390
       if (!htmlStr) {
         const msg = 'html is empty, please check in detail'
         app.onerror(new Error(msg))
