--- conflicted
+++ resolved
@@ -30,11 +30,8 @@
   source_scripts2: 9012,
   source_patch: 9013,
   prefetch: 9014,
-<<<<<<< HEAD
-  custom_proxy_document: 9015,
-=======
   micro_app: 9015,
->>>>>>> 23c93fd6
+  custom_proxy_document: 9016,
 }
 
 // 启动服务
