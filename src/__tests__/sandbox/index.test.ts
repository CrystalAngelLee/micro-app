/* eslint-disable promise/param-names */
import { commonStartEffect, releaseAllEffect, ports } from '../common/initial'
import microApp from '../..'
import Sandbox from '../../sandbox'

declare global {
  interface Window {
    escapeProperty1: string
    escapeProperty2: string
    escapeProperty3: string
    System: string
    'same-key': string
    '__REACT_ERROR_OVERLAY_GLOBAL_HOOK__': string
    key1: string
    key2: string
    key3: string
    _babelPolyfill: boolean
    boundFunction: any
  }
}

describe('sandbox', () => {
  // let appCon: Element
  beforeAll(() => {
    commonStartEffect(ports.sandbox)
    // appCon = document.querySelector('#app-container')!

    microApp.start({
      plugins: {
        global: [
          {
            scopeProperties: ['scopeProperty1', 'scopeProperty2', 'same-key'],
            escapeProperties: ['escapeProperty1', 'escapeProperty2', 'same-key'],
          },
          {
            scopeProperties: 'invalid scopeProperties',
            escapeProperties: 'invalid escapeProperties'
          },
          'invalid plugin' as any,
        ],
        modules: {
          'test-app-scopeProperties': [
            {
              scopeProperties: ['scopeProperty3'],
            },
            {
              scopeProperties: 'invalid scopeProperties',
              escapeProperties: 'invalid escapeProperties'
            },
            'invalid plugin' as any,
          ],
          'test-app-escapeProperties': [
            {
              escapeProperties: ['escapeProperty3'],
            },
            {
              scopeProperties: 'invalid scopeProperties',
              escapeProperties: 'invalid escapeProperties'
            },
            'invalid plugin' as any,
          ],
          'test-app1': 'invalid-module' as any,
        }
      },
    })
  })

  afterAll(() => {
    return releaseAllEffect()
  })

  // 一些需要返回 proxyWindow 的变量
  test('which keys should return proxyWindow in sandbox', () => {
    const proxyWindow = new Sandbox('test-app2', `http://127.0.0.1:${ports.sandbox}/common/`, true).proxyWindow
    expect(proxyWindow.window).toBe(proxyWindow)
    expect(proxyWindow.self).toBe(proxyWindow)
    // @ts-ignore
    expect(proxyWindow.globalThis).toBe(proxyWindow)
    expect(proxyWindow.top).toBe(proxyWindow)
    expect(proxyWindow.parent).toBe(proxyWindow)
  })

  // 在iframe中top和parent应该是不同的
  test('top and parent is different when base app in iframe', () => {
    Object.defineProperties(window, {
      top: {
        value: 1,
      },
      parent: {
        value: 2,
      }
    })
    const proxyWindow = new Sandbox('test-app3', `http://127.0.0.1:${ports.sandbox}/common/`, true).proxyWindow
    expect(proxyWindow.top).toBe(1)
    expect(proxyWindow.parent).toBe(2)
  })

  // 测试强隔离属性
  test('scopeProperties should prevent key in rawWidow', () => {
    const sandbox = new Sandbox('test-app-scopeProperties', `http://127.0.0.1:${ports.sandbox}/common/`, true)

    sandbox.start()

    const proxyWindow: any = sandbox.proxyWindow

    // 原window上自带变量
    Object.defineProperties(window, {
      scopeProperty1: {
        value: 1,
        configurable: false,
        enumerable: true,
        writable: true,
      },
      scopeProperty2: {
        value: 2,
      },
      scopeProperty3: {
        value: 3,
      },
      notScopedProperty: {
        value: 4,
        configurable: false,
        enumerable: true,
        writable: true,
      }
    })

    Object.defineProperty(window, 'qqqqqqqqqq', {
      value: 11,
      configurable: false,
      enumerable: true,
      writable: true,
    })

    // proxyWindow 无法继承原window上被隔离的变量
    expect(proxyWindow.scopeProperty1).toBeUndefined()
    expect(proxyWindow.scopeProperty2).toBeUndefined()
    expect(proxyWindow.scopeProperty3).toBeUndefined()

    // proxyWindow 对隔离属性的设置只能作用于自身
    proxyWindow.scopeProperty1 = 'scopeProperty1-value'
    expect(proxyWindow.scopeProperty1).toBe('scopeProperty1-value')
    const proxyScopedPro1Desc = Object.getOwnPropertyDescriptor(proxyWindow, 'scopeProperty1')
    expect(proxyScopedPro1Desc?.configurable).toBeTruthy()

    proxyWindow.notScopedProperty = 'not-ScopedProperty-value'
    proxyWindow.qqqqqqqqqq = 11
    const proxyNotScopedProDesc = Object.getOwnPropertyDescriptor(proxyWindow, 'notScopedProperty')
    expect(proxyNotScopedProDesc?.configurable).toBeFalsy()
  })

  // 逃离属性可以逃逸到外层真实window上&卸载时清空escapeKeys
  test('escapeProperties should escape from microAppWindow to rawWindow', () => {
    const sandbox = new Sandbox('test-app-escapeProperties', `http://127.0.0.1:${ports.sandbox}/common/`, true)
    sandbox.start()
    const proxyWindow: any = sandbox.proxyWindow

    Object.defineProperties(window, {
      __REACT_ERROR_OVERLAY_GLOBAL_HOOK__: {
        value: 'origin-react-hook',
        writable: true,
        configurable: true,
      },
    })

    // 可逃逸属性
    proxyWindow.escapeProperty1 = 'global-plugin-value'
    proxyWindow.System = 'static-value-System'
    proxyWindow.escapeProperty3 = 'module-plugin-value'

    // 不可逃逸属性
    // scoped的优先级高
    proxyWindow['same-key'] = 'scoped has a higher priority than escape'
    // staticEscapeProperties 的优先级比原window属性低
    proxyWindow.__REACT_ERROR_OVERLAY_GLOBAL_HOOK__ = 'static-escape-key has lower priority than rawWindow'

    expect(window.escapeProperty1).toBe('global-plugin-value')
    expect(window.System).toBe('static-value-System')
    expect(window.escapeProperty3).toBe('module-plugin-value')
    expect(window['same-key']).toBeUndefined()
    expect(window.__REACT_ERROR_OVERLAY_GLOBAL_HOOK__).toBe('origin-react-hook')

    // 卸载时清空泄漏到外部window上的变量
    // @ts-ignore
    expect(sandbox.escapeKeys.size).toBe(3)
    // @ts-ignore
    expect(sandbox.active).toBeTruthy()
<<<<<<< HEAD
    sandbox.stop(false)
=======
    sandbox.stop(false, false, true)
>>>>>>> 465fddb1
    // @ts-ignore
    expect(sandbox.escapeKeys.size).toBe(0)
    // @ts-ignore
    expect(sandbox.active).toBeFalsy()
    expect(window.escapeProperty1).toBeUndefined()
    expect(window.System).toBeUndefined()
    expect(window.escapeProperty3).toBeUndefined()
  })

  // escapeSetterKeyList 只能赋值给原生window
  test('escapeSetterKeyList should only acts on rawWindow', () => {
    const sandbox = new Sandbox('test-app-escapeSetterKeyList', `http://127.0.0.1:${ports.sandbox}/common/`)
    sandbox.start()
    const proxyWindow: any = sandbox.proxyWindow

    proxyWindow.location = 'https://www.micro-app-test.com'

    expect(sandbox.microAppWindow.location).toBeUndefined()
  })

  // has方法从proxyWindow和rawWindow上同时判断
  test('proxyWindow combine with rawWindow in has', () => {
    const sandbox = new Sandbox('test-app-has', `http://127.0.0.1:${ports.sandbox}/common/`)
    sandbox.start()
    const proxyWindow: any = sandbox.proxyWindow
    proxyWindow.inlineKey = 'inline-key-value'

    expect('location' in proxyWindow).toBe(true)
    expect('scopeProperty1' in proxyWindow).toBe(false)
    expect('inlineKey' in proxyWindow).toBe(true)
    expect('Math' in proxyWindow).toBe(true)
  })

  // getOwnPropertyDescriptor 和 defineProperty
  test('getOwnPropertyDescriptor and defineProperty', () => {
    const sandbox = new Sandbox('test-app-defineProperty', `http://127.0.0.1:${ports.sandbox}/common/`)
    sandbox.start()
    const proxyWindow: any = sandbox.proxyWindow
    proxyWindow.key1 = 'value1'

    Object.defineProperties(window, {
      key2: {
        value: 'value2',
        configurable: false,
        writable: true,
      },
      key3: { // key3 覆盖分支
        value: 'value3',
        configurable: true,
        writable: true,
        enumerable: true,
      },
    })

    // getOwnPropertyDescriptor取值时记入缓存
    expect(Object.getOwnPropertyDescriptor(proxyWindow, 'key1')?.configurable).toBeTruthy()
    expect(Object.getOwnPropertyDescriptor(proxyWindow, 'key2')?.configurable).toBeTruthy()
    expect(Object.getOwnPropertyDescriptor(proxyWindow, 'key3')?.configurable).toBeTruthy()
    expect(Object.getOwnPropertyDescriptor(proxyWindow, 'not-exist')).toBeUndefined()

    // defineProperty
    Object.defineProperty(proxyWindow, 'key1', {
      value: 'new-value1'
    })
    Object.defineProperty(proxyWindow, 'key2', {
      value: 'new-value2'
    })
    Object.defineProperty(proxyWindow, 'not-exist', {
      value: 'not-exist-value'
    })

    expect(proxyWindow.key1).toBe('new-value1')
    // Object.defineProperty定义不会触发proxy set钩子
    expect(window.key1).toBeUndefined()
    expect(window.key2).toBe('new-value2')
    // 兜底到原window上
    expect(proxyWindow.key2).toBe('new-value2')
    expect(proxyWindow['not-exist']).toBe('not-exist-value')
  })

  // ownKeys从proxyWindow和rawWindow获取所有到key
  test('ownKeys should get keys from proxyWindow & rawWindow', () => {
    const sandbox = new Sandbox('test-app-ownKeys', `http://127.0.0.1:${ports.sandbox}/common/`)
    sandbox.start()
    const proxyWindow: any = sandbox.proxyWindow
    proxyWindow.ownKey1 = 'ownKey1-value'

    const keys = Reflect.ownKeys(proxyWindow)
    expect(keys.length).toBeGreaterThan(10)
    expect(keys.includes('ownKey1')).toBeTruthy()
  })

  // 删除属性
  test('deleteProperty from proxyWindow', () => {
    const sandbox = new Sandbox('test-app-deleteProperty', `http://127.0.0.1:${ports.sandbox}/common/`)
    sandbox.start()
    const proxyWindow: any = sandbox.proxyWindow
    proxyWindow.deleteProperty1 = 'deleteProperty1-value'
    proxyWindow.escapeProperty1 = 'escapeProperty1-value'

    expect(window.escapeProperty1).toBe('escapeProperty1-value')

    delete proxyWindow.deleteProperty1
    delete proxyWindow.escapeProperty1
    delete proxyWindow.notExist

    expect(proxyWindow.deleteProperty1).toBeUndefined()
    expect(window.escapeProperty1).toBeUndefined()
  })

  // proxyWindow的hasOwnProperty是特殊处理的
  test('hasOwnProperty is customized for proxyWindow', () => {
    const sandbox = new Sandbox('test-app-hasOwnProperty', `http://127.0.0.1:${ports.sandbox}/common/`)
    sandbox.start()
    const proxyWindow: any = sandbox.proxyWindow
    proxyWindow.hasOwnProperty1 = 'hasOwnProperty1-value'

    expect(proxyWindow.hasOwnProperty('hasOwnProperty1')).toBeTruthy()
    expect(proxyWindow.hasOwnProperty('location')).toBeTruthy()
    expect(proxyWindow.hasOwnProperty('not-exist')).toBeFalsy()
  })

  // active标记沙箱是否处于开启状态，并对一些场景进行拦截
  test('active is switch for sandbox', () => {
    const sandbox = new Sandbox('test-app-active', `http://127.0.0.1:${ports.sandbox}/common/`)
    const proxyWindow: any = sandbox.proxyWindow

    proxyWindow.notExecute = 'notExecute-value'
    expect(proxyWindow.notExecute).toBeUndefined()

    sandbox.start()
    sandbox.start() // 多次执行start无效

    proxyWindow.notExecute = 'notExecute-value'
    expect(proxyWindow.notExecute).toBe('notExecute-value')

<<<<<<< HEAD
    sandbox.stop(false)
    sandbox.stop(false) // 多次执行start无效
=======
    sandbox.stop(false, false, true)
    sandbox.stop(false, false, true) // 多次执行start无效
>>>>>>> 465fddb1
  })

  // proxyWindow没有此变量而rawWindow有，则优先使用rawWindow的descriptor
  test('priority of use descriptor from rawWindow', () => {
    const sandbox = new Sandbox('test-app-descriptor', `http://127.0.0.1:${ports.sandbox}/common/`)
    sandbox.start()
    const proxyWindow: any = sandbox.proxyWindow

    Object.defineProperties(window, {
      'descriptor-key1': {
        value: 'descriptor-key1',
        configurable: true,
        writable: true,
        enumerable: true,
      },
      'descriptor-key2': {
        value: 'descriptor-key2',
        configurable: false,
        writable: false,
        enumerable: false,
      },
    })

    proxyWindow['descriptor-key1'] = 'new-descriptor-key1'
    proxyWindow['descriptor-key2'] = 'new-descriptor-key2'

    expect(proxyWindow['descriptor-key1']).toBe('new-descriptor-key1')
    // 原生window有相同值，且writable为false，value依然可以定义到proxyWindow上
    expect(proxyWindow['descriptor-key2']).toBe('new-descriptor-key2')
  })

  // 将原window上的_babelPolyfill设置为false
  test('_babelPolyfill should be false', () => {
    const sandbox = new Sandbox('test-app-_babelPolyfill', `http://127.0.0.1:${ports.sandbox}/common/`)
    window._babelPolyfill = true
    sandbox.start()

    expect(window._babelPolyfill).toBeFalsy()
  })

  // 测试bind_function中的isBoundedFunction方法
  test('test bind_function of isBoundedFunction', () => {
    const sandbox = new Sandbox('test-isBoundedFunction', `http://127.0.0.1:${ports.sandbox}/common/`)
    sandbox.start()
    const proxyWindow: any = sandbox.proxyWindow

    function willBind () {}
    const boundFunction = willBind.bind(window)
    window.boundFunction = boundFunction

    expect(proxyWindow.boundFunction.name).toBe('bound willBind')
    expect(proxyWindow.boundFunction).toBe(boundFunction)
  })

  // 测试重写eval、Image方法
  test('test set eval & Image', () => {
    const sandbox = new Sandbox('test-set-eval&Image', `http://127.0.0.1:${ports.sandbox}/common/`)
    sandbox.start()
    const proxyWindow: any = sandbox.proxyWindow

    proxyWindow.eval = 'new-eval'
    expect(proxyWindow.eval).toBe('new-eval')

    proxyWindow.Image = 'new-image'
    expect(proxyWindow.Image).toBe('new-image')
  })

  test('don\'t clean global vars in umd mode', () => {
    const sandbox = new Sandbox('test-set-eval&Image', `http://127.0.0.1:${ports.sandbox}/common/`)
    sandbox.start('')
    const proxyWindow: any = sandbox.proxyWindow

    proxyWindow.normalProperty1 = 1
    sandbox.stop(true)
    expect(proxyWindow.normalProperty1).toBe(1)
  })

  // 分支覆盖 proxyWindow getter方法
  test('coverage: proxyWindow getter', () => {
    const sandbox = new Sandbox('test-coverage-proxy-getter', `http://127.0.0.1:${ports.sandbox}/common/`)
    sandbox.start()
    const proxyWindow: any = sandbox.proxyWindow

    Object.defineProperties(window, {
      'key1-for-proxy-getter': {
        get () {
          return 'key1-proxy-getter-value'
        },
        set () {},
        configurable: true,
        enumerable: true,
      },
    })

    proxyWindow['key1-for-proxy-getter'] = 'set value to proxyWindow'
    expect(Object.getOwnPropertyDescriptor(proxyWindow, 'key1-for-proxy-getter')?.writable).toBeTruthy()
  })

  // 分支覆盖: 在createDescriptorForMicroAppWindow 获取descriptor为空
  test('coverage: empty descriptor in createDescriptorForMicroAppWindow ', () => {
    // @ts-ignore
    delete window.parent
    const sandbox = new Sandbox('empty-descriptor-createDescriptorForMicroAppWindow', `http://127.0.0.1:${ports.sandbox}/common/`)
    sandbox.start()
    expect(Object.getOwnPropertyDescriptor(window, 'parent')).toBeUndefined()
  })
})<|MERGE_RESOLUTION|>--- conflicted
+++ resolved
@@ -185,11 +185,7 @@
     expect(sandbox.escapeKeys.size).toBe(3)
     // @ts-ignore
     expect(sandbox.active).toBeTruthy()
-<<<<<<< HEAD
-    sandbox.stop(false)
-=======
     sandbox.stop(false, false, true)
->>>>>>> 465fddb1
     // @ts-ignore
     expect(sandbox.escapeKeys.size).toBe(0)
     // @ts-ignore
@@ -326,13 +322,8 @@
     proxyWindow.notExecute = 'notExecute-value'
     expect(proxyWindow.notExecute).toBe('notExecute-value')
 
-<<<<<<< HEAD
-    sandbox.stop(false)
-    sandbox.stop(false) // 多次执行start无效
-=======
     sandbox.stop(false, false, true)
     sandbox.stop(false, false, true) // 多次执行start无效
->>>>>>> 465fddb1
   })
 
   // proxyWindow没有此变量而rawWindow有，则优先使用rawWindow的descriptor
