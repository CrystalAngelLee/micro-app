import type {
  AppInterface,
  RequestIdleCallbackInfo,
  RequestIdleCallbackOptions,
} from '@micro-app/types'
import {
  isSupportModuleScript,
  isBrowser,
  getCurrentAppName,
  assign,
} from './utils'
import {
  rejectMicroAppStyle,
} from '../source/patch'

declare global {
  interface Window {
    requestIdleCallback (
      callback: (info: RequestIdleCallbackInfo) => void,
      opts?: RequestIdleCallbackOptions,
    ): number
    _babelPolyfill: boolean
    __MICRO_APP_ENVIRONMENT__?: boolean
    __MICRO_APP_UMD_MODE__?: boolean
    __MICRO_APP_BASE_APPLICATION__?: boolean
    __REACT_ERROR_OVERLAY_GLOBAL_HOOK__: boolean
    rawLocation: Location
    rawWindow: Window
    rawDocument: Document
    Document: any
    Element: any,
    Node: any,
    EventTarget: any,
  }

  interface Node {
    __MICRO_APP_NAME__?: string | null
    __PURE_ELEMENT__?: boolean
    __MICRO_APP_HAS_DPN__?: boolean
    data?: unknown
    rawParentNode?: ParentNode | null
  }

  interface HTMLStyleElement {
    __MICRO_APP_HAS_SCOPED__?: boolean
  }

  interface HTMLElement {
    reload(destroy?: boolean): Promise<boolean>
    mount(app: AppInterface): void
    unmount (destroy?: boolean, unmountcb?: CallableFunction): void
  }
}

const globalEnv: Record<string, any> = {
  // active sandbox count
  activeSandbox: 0,
}

/**
 * Note loop nesting
 * Only prototype or unique values can be put here
 */
export function initGlobalEnv (): void {
  if (isBrowser) {
    const rawWindow = window.rawWindow || Function('return window')()
    const rawDocument = window.rawDocument || Function('return document')()
    const rawRootDocument = rawWindow.Document || Function('return Document')()
    const rawRootElement = rawWindow.Element
    const rawRootNode = rawWindow.Node
    const rawRootEventTarget = rawWindow.EventTarget

    // save patch raw methods, pay attention to this binding
    const rawSetAttribute = rawRootElement.prototype.setAttribute
    const rawAppendChild = rawRootElement.prototype.appendChild
    const rawInsertBefore = rawRootElement.prototype.insertBefore
    const rawReplaceChild = rawRootElement.prototype.replaceChild
    const rawRemoveChild = rawRootElement.prototype.removeChild
    const rawAppend = rawRootElement.prototype.append
    const rawPrepend = rawRootElement.prototype.prepend
    const rawCloneNode = rawRootElement.prototype.cloneNode
    const rawElementQuerySelector = rawRootElement.prototype.querySelector
    const rawElementQuerySelectorAll = rawRootElement.prototype.querySelectorAll
    const rawInsertAdjacentElement = rawRootElement.prototype.insertAdjacentElement
    const rawInnerHTMLDesc = Object.getOwnPropertyDescriptor(rawRootElement.prototype, 'innerHTML')
    const rawParentNodeDesc = Object.getOwnPropertyDescriptor(rawRootNode.prototype, 'parentNode')

    // Document proto methods
    const rawCreateElement = rawRootDocument.prototype.createElement
    const rawCreateElementNS = rawRootDocument.prototype.createElementNS
    const rawCreateDocumentFragment = rawRootDocument.prototype.createDocumentFragment
    const rawCreateTextNode = rawRootDocument.prototype.createTextNode
    const rawCreateComment = rawRootDocument.prototype.createComment
    const rawQuerySelector = rawRootDocument.prototype.querySelector
    const rawQuerySelectorAll = rawRootDocument.prototype.querySelectorAll
    const rawGetElementById = rawRootDocument.prototype.getElementById
    const rawGetElementsByClassName = rawRootDocument.prototype.getElementsByClassName
    const rawGetElementsByTagName = rawRootDocument.prototype.getElementsByTagName
    const rawGetElementsByName = rawRootDocument.prototype.getElementsByName

    const ImageProxy = new Proxy(Image, {
      construct (Target, args): HTMLImageElement {
        const elementImage = new Target(...args)
        const currentAppName = getCurrentAppName()
        if (currentAppName) elementImage.__MICRO_APP_NAME__ = currentAppName
        return elementImage
      },
    })

    /**
     * save effect raw methods
     * pay attention to this binding, especially setInterval, setTimeout, clearInterval, clearTimeout
     */
    const rawSetInterval = rawWindow.setInterval
    const rawSetTimeout = rawWindow.setTimeout
    const rawClearInterval = rawWindow.clearInterval
    const rawClearTimeout = rawWindow.clearTimeout
    const rawPushState = rawWindow.history.pushState
    const rawReplaceState = rawWindow.history.replaceState
    const rawAddEventListener = rawRootEventTarget.prototype.addEventListener
    const rawRemoveEventListener = rawRootEventTarget.prototype.removeEventListener
    const rawDispatchEvent = rawRootEventTarget.prototype.dispatchEvent

    // mark current application as base application
    window.__MICRO_APP_BASE_APPLICATION__ = true

    assign(globalEnv, {
      supportModuleScript: isSupportModuleScript(),

      // common global vars
      rawWindow,
      rawDocument,
      rawRootDocument,
      rawRootElement,
      rawRootNode,

      // source/patch
      rawSetAttribute,
      rawAppendChild,
      rawInsertBefore,
      rawReplaceChild,
      rawRemoveChild,
      rawAppend,
      rawPrepend,
      rawCloneNode,
      rawElementQuerySelector,
      rawElementQuerySelectorAll,
      rawInsertAdjacentElement,
      rawInnerHTMLDesc,
      rawParentNodeDesc,

      rawCreateElement,
      rawCreateElementNS,
      rawCreateDocumentFragment,
      rawCreateTextNode,
      rawCreateComment,
      rawQuerySelector,
      rawQuerySelectorAll,
      rawGetElementById,
      rawGetElementsByClassName,
      rawGetElementsByTagName,
      rawGetElementsByName,
      ImageProxy,

      // sandbox/effect
      rawSetInterval,
      rawSetTimeout,
      rawClearInterval,
      rawClearTimeout,
      rawPushState,
      rawReplaceState,
      rawAddEventListener,
      rawRemoveEventListener,
      rawDispatchEvent,

      // iframe
    })

    // global effect
    // NOTE-CR: 创建style标签并进行挂载
    rejectMicroAppStyle()
<<<<<<< HEAD
    // NOTE-CR: 移除unmount事件，避免嵌套子应用事件重复注册
    releaseUnmountOfNestedApp()
    // NOTE-CR: 监听unmount事件
    listenUmountOfNestedApp()
=======
>>>>>>> 465fddb1
  }
}

export default globalEnv<|MERGE_RESOLUTION|>--- conflicted
+++ resolved
@@ -179,13 +179,6 @@
     // global effect
     // NOTE-CR: 创建style标签并进行挂载
     rejectMicroAppStyle()
-<<<<<<< HEAD
-    // NOTE-CR: 移除unmount事件，避免嵌套子应用事件重复注册
-    releaseUnmountOfNestedApp()
-    // NOTE-CR: 监听unmount事件
-    listenUmountOfNestedApp()
-=======
->>>>>>> 465fddb1
   }
 }
 
