--- conflicted
+++ resolved
@@ -24,11 +24,7 @@
         </div>
         <nav class='header-nav'>
           <a class='header-nav-title' href="./docs.html">文档</a>
-<<<<<<< HEAD
-          <a class='header-nav-title' href="https://micro-zoe.com/docs/1.x/#/zh-cn/start">1.x文档</a>
-=======
           <a class='header-nav-title' href="./1.x">1.x文档</a>
->>>>>>> 465fddb1
           <a class='header-nav-title' href="https://zeroing.jd.com/micro-app/demo/" target="blank">示例</a>
           <a class='header-nav-title' href="https://github.com/micro-zoe/micro-app" target="blank"><img class='github-icon' src="./home/assets/github-logo.png" alt="github"></a>
         </nav>
