declare module '@micro-app/types' {
  type AttrType = string | null

  type NormalKey = string | number

  type Func = (...rest: any[]) => void

  type microAppWindowType = Window & any

  type AppName = string

  type SourceAddress = string

  type AttrsType = Map<string, string>

  type RequestIdleCallbackOptions = {
    timeout: number
  }

  type RequestIdleCallbackInfo = {
    readonly didTimeout: boolean
    timeRemaining: () => number
  }

  type fiberTasks = Array<() => Promise<void>> | null

  type MicroEventListener = EventListenerOrEventListenerObject & Record<string, any>

  type timeInfo = {
    handler: TimerHandler,
    timeout?: number,
    args: any[],
  }

  interface MicroAppElementTagNameMap extends HTMLElementTagNameMap {
    'micro-app': any,
  }

  interface CommonEffectHook {
    reset(): void
    record(): void
    rebuild(): void
    release(clearTimer?: boolean): void
  }

  interface SandBoxStartParams {
    umdMode: boolean
    baseroute: string
    defaultPage: string
    disablePatchRequest: boolean
  }

  interface SandBoxStopParams {
    umdMode: boolean
    keepRouteState: boolean
    destroy: boolean
    clearData: boolean
  }

  interface releaseGlobalEffectParams {
    umdMode?: boolean,
    clearData?: boolean,
    isPrerender?: boolean,
    keepAlive?: boolean,
    destroy?: boolean,
  }

  interface SandBoxAdapter {
    // Variables that can only assigned to rawWindow
    escapeSetterKeyList: PropertyKey[]

    // Variables that can escape to rawWindow
    staticEscapeProperties: PropertyKey[]

    // Variables that scoped in child app
    staticScopeProperties: PropertyKey[]
  }

  interface WithSandBoxInterface {
    // adapter for sandbox
    adapter: SandBoxAdapter
    // Scoped global Properties(Properties that can only get and set in microAppWindow, will not escape to rawWindow)
    scopeProperties: PropertyKey[]
    // Properties that can be escape to rawWindow
    escapeProperties: PropertyKey[]
    // Properties escape to rawWindow, cleared when unmount
    escapeKeys: Set<PropertyKey>
    // Properties newly added to microAppWindow
    injectedKeys: Set<PropertyKey>
    // proxy(microWindow)
    proxyWindow: WindowProxy
    // child window
    microAppWindow: Window // Proxy target
<<<<<<< HEAD
    start (baseRoute: string): void
    stop (umdMode: boolean): void
=======
    start (startParams: SandBoxStartParams): void
    stop (stopParams: SandBoxStopParams): void
    recordAndReleaseEffect (options: releaseGlobalEffectParams, preventRecord?: boolean): void
    // reset effect snapshot data
    resetEffectSnapshot(): void
>>>>>>> d6e4036f
    // record umd snapshot before the first execution of umdHookMount
    recordEffectSnapshot (): void
    // rebuild umd snapshot before remount umd app
    rebuildEffectSnapshot (): void
    releaseGlobalEffect (options: releaseGlobalEffectParams): void
    setRouteInfoForKeepAliveApp (): void
    removeRouteInfoForKeepAliveApp (): void
    setPreRenderState (state: boolean): void
    markUmdMode(state: boolean): void
    patchStaticElement (container: Element | ShadowRoot): void
    actionBeforeExecScripts (container: Element | ShadowRoot): void
    deleteIframeElement? (): void
  }

  type LinkSourceInfo = {
    code: string, // source code
    appSpace: Record<string, {
      attrs: Map<string, string>, // active element.attributes
      placeholder?: Comment | null, // placeholder comment
      parsedCode?: string, // parsed code
      prefix?: string, // micro-app[name=appName]
    }>
  }

  type ScriptSourceInfo = {
    code: string, // source code
    isExternal: boolean, // external script
    appSpace: Record<string, {
      async: boolean, // async script
      defer: boolean, // defer script
      module: boolean, // module type script
      inline: boolean, // run js with inline script
      pure: boolean, // pure script
      attrs: Map<string, string>, // element attributes
      parsedCode?: string, // bind code
      parsedFunction?: Function | null, // code to function
      sandboxType?: 'with' | 'iframe' | 'disable' // sandbox type (with, iframe, disable)
    }>
  }

  type sourceType = {
    html: HTMLElement | null, // html address
    links: Set<string>, // style/link address list
    scripts: Set<string>, // script address list
  }

  interface MountParam {
    container: HTMLElement | ShadowRoot // app container
    inline: boolean // run js in inline mode
    routerMode: string // virtual router mode
    defaultPage: string // default page of virtual router
    baseroute: string // route prefix, default is ''
    disablePatchRequest: boolean // prevent rewrite request method of child app
    fiber: boolean // run js in fiber mode
    // hiddenRouter: boolean
  }

  interface UnmountParam {
    destroy: boolean, // completely destroy, delete cache resources
    clearData: boolean // clear data of dateCenter
    keepRouteState: boolean // keep route state when unmount, default is false
    unmountcb?: CallableFunction // callback of unmount
  }

  // app instance
  interface AppInterface extends Pick<ParentNode, 'querySelector' | 'querySelectorAll'> {
    source: sourceType // source list
    // TODO: 去掉any
    sandBox: WithSandBoxInterface | null | any // sandbox
    name: string // app name
    url: string // app url
    scopecss: boolean // whether use css scoped, default is true
    useSandbox: boolean // whether use js sandbox, default is true
    inline: boolean //  whether js runs in inline script mode, default is false
    iframe: boolean // use iframe sandbox
    ssrUrl: string // html path in ssr mode
    container: HTMLElement | ShadowRoot | null // container maybe null, micro-app, shadowRoot, div(keep-alive)
    umdMode: boolean // is umd mode
    fiber: boolean // fiber mode
    routerMode: string // virtual router mode
    isPrefetch: boolean // whether prefetch app, default is false
    isPrerender: boolean
    prefetchLevel?: number
    // defaultPage: string // default page when mount
    // baseroute: string // route prefix, default is ''
    // hiddenRouter: boolean // hide router info of child from browser url

    // Load resources
    loadSourceCode (): void

    // resource is loaded
    onLoad (html: HTMLElement, defaultPage?: string, disablePatchRequest?: boolean): void

    // Error loading HTML
    onLoadError (e: Error): void

    // mount app
    mount (mountParams: MountParam): void

    // unmount app
    unmount (unmountParam: UnmountParam): void

    // app rendering error
    onerror (e: Error): void

    // set app state
    setAppState (state: string): void

    // get app state
    getAppState (): string

    // get keep-alive state
    getKeepAliveState(): string | null

    // is app unmounted
    isUnmounted (): boolean

    // is app already hidden
    isHidden (): boolean

    // actions for completely destroy
    actionsForCompletelyDestroy (): void

    // hidden app when disconnectedCallback with keep-alive
    hiddenKeepAliveApp (callback?: CallableFunction): void

    // show app when connectedCallback with keep-alive
    showKeepAliveApp (container: HTMLElement | ShadowRoot): void
  }

  interface prefetchParam {
    name: string,
    url: string,
    // old config 👇
    disableScopecss?: boolean
    disableSandbox?: boolean
    // old config 👆
    'disable-scopecss'?: boolean
    'disable-sandbox'?: boolean
    inline?: boolean
    iframe?: boolean
    level?: number
    'default-page'?: string
    'disable-patch-request'?: boolean
    // prerender only 👇
    'router-mode'?: string
    baseroute?: string
    // prerender only 👆
  }

  // prefetch params
  type prefetchParamList = Array<prefetchParam> | (() => Array<prefetchParam>)

  // lifeCycles
  interface lifeCyclesType {
    created?(e: CustomEvent): void
    beforemount?(e: CustomEvent): void
    mounted?(e: CustomEvent): void
    unmount?(e: CustomEvent): void
    error?(e: CustomEvent): void
    beforeshow?(e: CustomEvent): void
    aftershow?(e: CustomEvent): void
    afterhidden?(e: CustomEvent): void
  }

  type AssetsChecker = (url: string) => boolean;

  type plugins = {
    // global plugin
    global?: Array<{
      // Scoped global Properties
      scopeProperties?: Array<PropertyKey>
      // Properties that can be escape to rawWindow
      escapeProperties?: Array<PropertyKey>
      // Exclude JS or CSS
      excludeChecker?: AssetsChecker
      // Ignore JS or CSS
      ignoreChecker?: AssetsChecker
      // options for plugin as the third parameter of loader
      options?: Record<string, unknown>
      // handle function
      loader?: (code: string, url: string) => string
      // html processor
      processHtml?: (code: string, url: string) => string
    }>

    // plugin for special app
    modules?: {
      [name: string]: Array<{
        // Scoped global Properties
        scopeProperties?: Array<PropertyKey>
        // Properties that can be escape to rawWindow
        escapeProperties?: Array<PropertyKey>
        // Exclude JS or CSS
        excludeChecker?: AssetsChecker
        // Ignore JS or CSS
        ignoreChecker?: AssetsChecker
        // options for plugin as the third parameter of loader
        options?: Record<string, unknown>
        // handle function
        loader?: (code: string, url: string) => string
        // html processor
        processHtml?: (code: string, url: string) => string
      }>
    }
  }

  type GetActiveAppsParam = {
    excludeHiddenApp?: boolean,
    excludePreRender?: boolean,
  }

  type fetchType = (url: string, options: Record<string, unknown>, appName: string | null) => Promise<string>

  type globalAssetsType = {
    js?: string[],
    css?: string[],
  }

  interface MicroAppConfig {
    shadowDOM?: boolean
    destroy?: boolean
    destory?: boolean
    inline?: boolean
    // old config 👇
    disableScopecss?: boolean
    disableSandbox?: boolean
    // old config 👆
    'disable-scopecss'?: boolean
    'disable-sandbox'?: boolean
    'disable-memory-router'?: boolean
    'disable-patch-request'?: boolean
    'keep-router-state'?: boolean
    'hidden-router'?: boolean
    'keep-alive'?: boolean
    'clear-data'?: boolean
    'router-mode'?: string
    iframe?: boolean
    ssr?: boolean
    fiber?: boolean
    prefetchLevel?: number
    prefetchDelay?: number
  }

  interface OptionsType extends MicroAppConfig {
    tagName?: string
    lifeCycles?: lifeCyclesType
    preFetchApps?: prefetchParamList
    plugins?: plugins
    fetch?: fetchType
    globalAssets?: globalAssetsType,
    excludeAssetFilter?: (assetUrl: string) => boolean
<<<<<<< HEAD
=======
    getRootElementParentNode?: (node: Node, appName: AppName) => void
>>>>>>> d6e4036f
  }

  // MicroApp config
  interface MicroAppBaseType {
    tagName: string
    hasInit: boolean
    options: OptionsType
    preFetch(apps: prefetchParamList): void
<<<<<<< HEAD
    excludeAssetFilter?: (assetUrl: string) => boolean
=======
    router: Router // eslint-disable-line
>>>>>>> d6e4036f
    start(options?: OptionsType): void
  }

  interface MicroAppElementType {
    appName: AttrType // app name
    appUrl: AttrType // app url

    // Hooks for element append to documents
    connectedCallback (): void

    // Hooks for element delete from documents
    disconnectedCallback (): void

    // Hooks for element attributes change
    attributeChangedCallback (a: 'name' | 'url', o: string, n: string): void

    /**
     * Get configuration
     * Global setting is lowest priority
     * @param name Configuration item name
     */
    getDisposeResult <T extends keyof OptionsType> (name: T): boolean
  }

  // special CallableFunction for interact
  type CallableFunctionForInteract = CallableFunction & { __APP_NAME__?: string, __AUTO_TRIGGER__?: boolean }

  type PopStateListener = (this: Window, e: PopStateEvent) => void
  type MicroPopStateEvent = PopStateEvent & { onlyForBrowser?: boolean }

  interface MicroLocation extends Location, URL {
    fullPath: string
    [key: string]: any
  }

  type MicroHistory = ProxyHandler<History>
  type MicroState = any
  type HistoryProxyValue =
    Pick<
    History,
    'length' |
    'scrollRestoration' |
    'state' |
    'back' |
    'forward' |
    'go' |
    'pushState' |
    'replaceState'
    > | CallableFunction
  interface MicroRouter {
    microLocation: MicroLocation
    microHistory: MicroHistory
  }
  type LocationQueryValue = string | null
  type LocationQueryObject = Record<
  string,
  LocationQueryValue | LocationQueryValue[]
  >

  type LocationQuery = {
    hashQuery?: LocationQueryObject,
    searchQuery?: LocationQueryObject
  }

  type GuardLocation = Record<keyof MicroLocation, any>

  type CurrentRoute = Map<string, GuardLocation>

  interface RouterTarget {
    name: string
    path: string
    state?: unknown
    replace?: boolean
  }

  type navigationMethod = (to: RouterTarget) => void

  interface AccurateGuard {
    [appName: string]: (to: GuardLocation, from: GuardLocation) => void
  }

  type GlobalNormalGuard = ((to: GuardLocation, from: GuardLocation, appName: string) => void)

  type RouterGuard = AccurateGuard | GlobalNormalGuard

  type SetDefaultPageOptions = {
    name: string,
    path: string,
  }

  type AttachAllToURLParam = {
    includeHiddenApp?: boolean,
    includePreRender?: boolean,
  }

  // Router API for developer
  interface Router {
    // current route of all apps
    readonly current: CurrentRoute
    /**
     * encodeURI of microApp path
     * @param path url path
     */
    encode(path: string): string
    /**
     * decodeURI of microApp path
     * @param path url path
     */
    decode(path: string): ReturnType<Router['encode']>
    /**
     * Navigate to a new URL by pushing an entry in the history
     * stack.
     * @param to - Route location to navigate to
     */
    push: navigationMethod
    /**
     * Navigate to a new URL by replacing the current entry in
     * the history stack.
     *
     * @param to - Route location to navigate to
     */
    replace: navigationMethod
    /**
     * Move forward or backward through the history. calling `history.go()`.
     *
     * @param delta - The position in the history to which you want to move,
     * relative to the current page
     */
    go: Func
    /**
     * Go back in history if possible by calling `history.back()`.
     */
    back: Func
    /**
     * Go forward in history if possible by calling `history.forward()`.
     */
    forward: Func
    /**
     * Add a navigation guard that executes before any navigation
     * @param guard global hook for
     */
    beforeEach(guard: RouterGuard): () => boolean
    /**
     * Add a navigation guard that executes after any navigation
     * @param guard global hook for
     */
    afterEach(guard: RouterGuard): () => boolean
    /**
     * Add defaultPage to control the first rendered page
     * @param options SetDefaultPageOptions
     */
    setDefaultPage(options: SetDefaultPageOptions): () => boolean
    /**
     * Clear data of defaultPage that set by setDefaultPage
     */
    removeDefaultPage(appName: string): boolean
    /**
     * Get defaultPage that set by setDefaultPage
     */
    getDefaultPage(key: PropertyKey): string | void
    /**
     * Attach specified active app router info to browser url
     */
    attachToURL(appName: string): void
    /**
     * Attach all active app router info to browser url
     */
    attachAllToURL(options: AttachAllToURLParam): void
    /**
     * Record base app router, let child app control base app navigation
     * It is global data
     * @param baseRouter router instance of base app
     */
    setBaseAppRouter(baseRouter: unknown): void
    /**
     * get baseRouter from cache
     */
    getBaseAppRouter(): unknown
  }

  // result of add/remove microApp path on browser url
  type HandleMicroPathResult = {
    fullPath: string,
    isAttach2Hash: boolean,
  }
}

declare namespace JSX {
  interface IntrinsicElements {
    'micro-app': any
  }
}

declare module '@micro-zoe/micro-app/polyfill/jsx-custom-event'

declare const __DEV__: boolean

declare const __TEST__: boolean<|MERGE_RESOLUTION|>--- conflicted
+++ resolved
@@ -91,16 +91,11 @@
     proxyWindow: WindowProxy
     // child window
     microAppWindow: Window // Proxy target
-<<<<<<< HEAD
-    start (baseRoute: string): void
-    stop (umdMode: boolean): void
-=======
     start (startParams: SandBoxStartParams): void
     stop (stopParams: SandBoxStopParams): void
     recordAndReleaseEffect (options: releaseGlobalEffectParams, preventRecord?: boolean): void
     // reset effect snapshot data
     resetEffectSnapshot(): void
->>>>>>> d6e4036f
     // record umd snapshot before the first execution of umdHookMount
     recordEffectSnapshot (): void
     // rebuild umd snapshot before remount umd app
@@ -353,10 +348,7 @@
     fetch?: fetchType
     globalAssets?: globalAssetsType,
     excludeAssetFilter?: (assetUrl: string) => boolean
-<<<<<<< HEAD
-=======
     getRootElementParentNode?: (node: Node, appName: AppName) => void
->>>>>>> d6e4036f
   }
 
   // MicroApp config
@@ -365,11 +357,7 @@
     hasInit: boolean
     options: OptionsType
     preFetch(apps: prefetchParamList): void
-<<<<<<< HEAD
-    excludeAssetFilter?: (assetUrl: string) => boolean
-=======
     router: Router // eslint-disable-line
->>>>>>> d6e4036f
     start(options?: OptionsType): void
   }
 
