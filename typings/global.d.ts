declare module '@micro-app/types' {
  type AttrType = string | null

  type NormalKey = string | number

  type Func = (...rest: any[]) => void

  type microAppWindowType = Window & any

  type AppName = string

  type SourceAddress = string

  type AttrsType = Map<string, string>

  type RequestIdleCallbackOptions = {
    timeout: number
  }

  type RequestIdleCallbackInfo = {
    readonly didTimeout: boolean
    timeRemaining: () => number
  }

  type fiberTasks = Array<() => Promise<void>> | null

  type MicroEventListener = EventListenerOrEventListenerObject & Record<string, any>

  type timeInfo = {
    handler: TimerHandler,
    timeout?: number,
    args: any[],
  }

  interface MicroAppElementTagNameMap extends HTMLElementTagNameMap {
    'micro-app': any,
  }

  interface CommonEffectHook {
    reset(): void
    record(): void
    rebuild(): void
    release(clearTimer?: boolean): void
  }

  interface SandBoxStartParams {
    umdMode: boolean
    baseroute: string
    defaultPage: string
    disablePatchRequest: boolean
  }

  interface SandBoxStopParams {
    umdMode: boolean
    keepRouteState: boolean
    destroy: boolean
    clearData: boolean
  }

  interface releaseGlobalEffectParams {
    umdMode?: boolean,
    clearData?: boolean,
    isPrerender?: boolean,
    keepAlive?: boolean,
    destroy?: boolean,
  }

  interface SandBoxAdapter {
    // Variables that can only assigned to rawWindow
    escapeSetterKeyList: PropertyKey[]

    // Variables that can escape to rawWindow
    staticEscapeProperties: PropertyKey[]

    // Variables that scoped in child app
    staticScopeProperties: PropertyKey[]
  }

  interface WithSandBoxInterface {
    // adapter for sandbox
    adapter: SandBoxAdapter
    // Scoped global Properties(Properties that can only get and set in microAppWindow, will not escape to rawWindow)
    scopeProperties: PropertyKey[]
    // Properties that can be escape to rawWindow
    escapeProperties: PropertyKey[]
    // Properties escape to rawWindow, cleared when unmount
    escapeKeys: Set<PropertyKey>
    // Properties newly added to microAppWindow
    injectedKeys: Set<PropertyKey>
    // proxy(microWindow)
    proxyWindow: WindowProxy
    // child window
    microAppWindow: Window // Proxy target
<<<<<<< HEAD
    start (baseRoute: string): void
    stop (umdMode: boolean): void
=======
    start (startParams: SandBoxStartParams): void
    stop (stopParams: SandBoxStopParams): void
    recordAndReleaseEffect (options: releaseGlobalEffectParams, preventRecord?: boolean): void
    // reset effect snapshot data
    resetEffectSnapshot(): void
>>>>>>> 465fddb1
    // record umd snapshot before the first execution of umdHookMount
    recordEffectSnapshot (): void
    // rebuild umd snapshot before remount umd app
    rebuildEffectSnapshot (): void
    releaseGlobalEffect (options: releaseGlobalEffectParams): void
    setRouteInfoForKeepAliveApp (): void
    removeRouteInfoForKeepAliveApp (): void
    setPreRenderState (state: boolean): void
    markUmdMode(state: boolean): void
    patchStaticElement (container: Element | ShadowRoot): void
    actionBeforeExecScripts (container: Element | ShadowRoot): void
    deleteIframeElement? (): void
  }

  type LinkSourceInfo = {
    code: string, // source code
    appSpace: Record<string, {
      attrs: Map<string, string>, // active element.attributes
      placeholder?: Comment | null, // placeholder comment
      parsedCode?: string, // parsed code
      prefix?: string, // micro-app[name=appName]
    }>
  }

  type ScriptSourceInfo = {
    code: string, // source code
    isExternal: boolean, // external script
    appSpace: Record<string, {
      async: boolean, // async script
      defer: boolean, // defer script
      module: boolean, // module type script
      inline: boolean, // run js with inline script
      pure: boolean, // pure script
      attrs: Map<string, string>, // element attributes
      parsedCode?: string, // bind code
      parsedFunction?: Function | null, // code to function
      sandboxType?: 'with' | 'iframe' | 'disable' // sandbox type (with, iframe, disable)
    }>
  }

  type sourceType = {
    html: HTMLElement | null, // html address
    links: Set<string>, // style/link address list
    scripts: Set<string>, // script address list
  }

  interface MountParam {
    container: HTMLElement | ShadowRoot // app container
    inline: boolean // run js in inline mode
    routerMode: string // virtual router mode
    defaultPage: string // default page of virtual router
    baseroute: string // route prefix, default is ''
    disablePatchRequest: boolean // prevent rewrite request method of child app
    fiber: boolean // run js in fiber mode
    // hiddenRouter: boolean
  }

  interface UnmountParam {
    destroy: boolean, // completely destroy, delete cache resources
    clearData: boolean // clear data of dateCenter
    keepRouteState: boolean // keep route state when unmount, default is false
    unmountcb?: CallableFunction // callback of unmount
  }

  // app instance
  interface AppInterface extends Pick<ParentNode, 'querySelector' | 'querySelectorAll'> {
    source: sourceType // source list
    // TODO: 去掉any
    sandBox: WithSandBoxInterface | null | any // sandbox
    name: string // app name
    url: string // app url
    scopecss: boolean // whether use css scoped, default is true
    useSandbox: boolean // whether use js sandbox, default is true
    inline: boolean //  whether js runs in inline script mode, default is false
    iframe: boolean // use iframe sandbox
    ssrUrl: string // html path in ssr mode
    container: HTMLElement | ShadowRoot | null // container maybe null, micro-app, shadowRoot, div(keep-alive)
    umdMode: boolean // is umd mode
    fiber: boolean // fiber mode
    routerMode: string // virtual router mode
    isPrefetch: boolean // whether prefetch app, default is false
    isPrerender: boolean
    prefetchLevel?: number
    // defaultPage: string // default page when mount
    // baseroute: string // route prefix, default is ''
    // hiddenRouter: boolean // hide router info of child from browser url

    // Load resources
    loadSourceCode (): void

    // resource is loaded
    onLoad (html: HTMLElement, defaultPage?: string, disablePatchRequest?: boolean): void

    // Error loading HTML
    onLoadError (e: Error): void

    // mount app
    mount (mountParams: MountParam): void

    // unmount app
    unmount (unmountParam: UnmountParam): void

    // app rendering error
    onerror (e: Error): void

    // get app state
    getAppState (): string

    // get keep-alive state
    getKeepAliveState(): string | null

    // is app unmounted
    isUnmounted (): boolean

    // is app already hidden
    isHidden (): boolean

    // actions for completely destroy
    actionsForCompletelyDestroy (): void

    // hidden app when disconnectedCallback with keep-alive
    hiddenKeepAliveApp (callback?: CallableFunction): void

    // show app when connectedCallback with keep-alive
    showKeepAliveApp (container: HTMLElement | ShadowRoot): void
  }

  interface prefetchParam {
    name: string,
    url: string,
    // old config 👇
    disableScopecss?: boolean
    disableSandbox?: boolean
    // old config 👆
    'disable-scopecss'?: boolean
    'disable-sandbox'?: boolean
    inline?: boolean
    iframe?: boolean
    level?: number
    'default-page'?: string
    'disable-patch-request'?: boolean
    // prerender only 👇
    'router-mode'?: string
    baseroute?: string
    // prerender only 👆
  }

  // prefetch params
  type prefetchParamList = Array<prefetchParam> | (() => Array<prefetchParam>)

  // lifeCycles
  interface lifeCyclesType {
    created(e: CustomEvent): void
    beforemount(e: CustomEvent): void
    mounted(e: CustomEvent): void
    unmount(e: CustomEvent): void
    error(e: CustomEvent): void
    beforeshow(e: CustomEvent): void
    aftershow(e: CustomEvent): void
    afterhidden(e: CustomEvent): void
  }

  type AssetsChecker = (url: string) => boolean;

  type plugins = {
    // global plugin
    global?: Array<{
      // Scoped global Properties
      scopeProperties?: Array<PropertyKey>
      // Properties that can be escape to rawWindow
      escapeProperties?: Array<PropertyKey>
      // Exclude JS or CSS
      excludeChecker?: AssetsChecker
      // Ignore JS or CSS
      ignoreChecker?: AssetsChecker
      // options for plugin as the third parameter of loader
      options?: Record<string, unknown>
      // handle function
      loader?: (code: string, url: string) => string
      // html processor
      processHtml?: (code: string, url: string) => string
    }>

    // plugin for special app
    modules?: {
      [name: string]: Array<{
        // Scoped global Properties
        scopeProperties?: Array<PropertyKey>
        // Properties that can be escape to rawWindow
        escapeProperties?: Array<PropertyKey>
        // Exclude JS or CSS
        excludeChecker?: AssetsChecker
        // Ignore JS or CSS
        ignoreChecker?: AssetsChecker
        // options for plugin as the third parameter of loader
        options?: Record<string, unknown>
        // handle function
        loader?: (code: string, url: string) => string
        // html processor
        processHtml?: (code: string, url: string) => string
      }>
    }
  }

  type GetActiveAppsParam = {
    excludeHiddenApp?: boolean,
    excludePreRender?: boolean,
  }

  type fetchType = (url: string, options: Record<string, unknown>, appName: string | null) => Promise<string>

  type globalAssetsType = {
    js?: string[],
    css?: string[],
  }

  interface MicroAppConfig {
    shadowDOM?: boolean
    destroy?: boolean
    destory?: boolean
    inline?: boolean
    // old config 👇
    disableScopecss?: boolean
    disableSandbox?: boolean
    // old config 👆
    'disable-scopecss'?: boolean
    'disable-sandbox'?: boolean
    'disable-memory-router'?: boolean
    'disable-patch-request'?: boolean
    'keep-router-state'?: boolean
    'hidden-router'?: boolean
    'keep-alive'?: boolean
    'clear-data'?: boolean
    'router-mode'?: string
    iframe?: boolean
    ssr?: boolean
    fiber?: boolean
    prefetchLevel?: number
    prefetchDelay?: number
  }

  interface OptionsType extends MicroAppConfig {
    tagName?: string
    lifeCycles?: lifeCyclesType
    preFetchApps?: prefetchParamList
    plugins?: plugins
    fetch?: fetchType
    globalAssets?: globalAssetsType,
    excludeAssetFilter?: (assetUrl: string) => boolean
<<<<<<< HEAD
=======
    getRootElementParentNode?: (node: Node, appName: AppName) => void
>>>>>>> 465fddb1
  }

  // MicroApp config
  interface MicroAppBaseType {
    tagName: string
    options: OptionsType
    preFetch(apps: prefetchParamList): void
<<<<<<< HEAD
    excludeAssetFilter?: (assetUrl: string) => boolean
=======
    router: Router // eslint-disable-line
>>>>>>> 465fddb1
    start(options?: OptionsType): void
  }

  interface MicroAppElementType {
    appName: AttrType // app name
    appUrl: AttrType // app url

    // Hooks for element append to documents
    connectedCallback (): void

    // Hooks for element delete from documents
    disconnectedCallback (): void

    // Hooks for element attributes change
    attributeChangedCallback (a: 'name' | 'url', o: string, n: string): void

    /**
     * Get configuration
     * Global setting is lowest priority
     * @param name Configuration item name
     */
    getDisposeResult <T extends keyof OptionsType> (name: T): boolean
  }

  // special CallableFunction for interact
  type CallableFunctionForInteract = CallableFunction & { __APP_NAME__?: string, __AUTO_TRIGGER__?: boolean }

  type PopStateListener = (this: Window, e: PopStateEvent) => void
  type MicroPopStateEvent = PopStateEvent & { onlyForBrowser?: boolean }

  interface MicroLocation extends Location, URL {
    fullPath: string
    [key: string]: any
  }

  type MicroHistory = ProxyHandler<History>
  type MicroState = any
  type HistoryProxyValue =
    Pick<
    History,
    'length' |
    'scrollRestoration' |
    'state' |
    'back' |
    'forward' |
    'go' |
    'pushState' |
    'replaceState'
    > | CallableFunction
  interface MicroRouter {
    microLocation: MicroLocation
    microHistory: MicroHistory
  }
  type LocationQueryValue = string | null
  type LocationQueryObject = Record<
  string,
  LocationQueryValue | LocationQueryValue[]
  >

  type LocationQuery = {
    hashQuery?: LocationQueryObject,
    searchQuery?: LocationQueryObject
  }

  type GuardLocation = Record<keyof MicroLocation, any>

  type CurrentRoute = Map<string, GuardLocation>

  interface RouterTarget {
    name: string
    path: string
    state?: unknown
    replace?: boolean
  }

  type navigationMethod = (to: RouterTarget) => void

  interface AccurateGuard {
    [appName: string]: (to: GuardLocation, from: GuardLocation) => void
  }

  type GlobalNormalGuard = ((to: GuardLocation, from: GuardLocation, appName: string) => void)

  type RouterGuard = AccurateGuard | GlobalNormalGuard

  type SetDefaultPageOptions = {
    name: string,
    path: string,
  }

  type AttachAllToURLParam = {
    includeHiddenApp?: boolean,
    includePreRender?: boolean,
  }

  // Router API for developer
  interface Router {
    // current route of all apps
    readonly current: CurrentRoute
    /**
     * encodeURI of microApp path
     * @param path url path
     */
    encode(path: string): string
    /**
     * decodeURI of microApp path
     * @param path url path
     */
    decode(path: string): ReturnType<Router['encode']>
    /**
     * Navigate to a new URL by pushing an entry in the history
     * stack.
     * @param to - Route location to navigate to
     */
    push: navigationMethod
    /**
     * Navigate to a new URL by replacing the current entry in
     * the history stack.
     *
     * @param to - Route location to navigate to
     */
    replace: navigationMethod
    /**
     * Move forward or backward through the history. calling `history.go()`.
     *
     * @param delta - The position in the history to which you want to move,
     * relative to the current page
     */
    go: Func
    /**
     * Go back in history if possible by calling `history.back()`.
     */
    back: Func
    /**
     * Go forward in history if possible by calling `history.forward()`.
     */
    forward: Func
    /**
     * Add a navigation guard that executes before any navigation
     * @param guard global hook for
     */
    beforeEach(guard: RouterGuard): () => boolean
    /**
     * Add a navigation guard that executes after any navigation
     * @param guard global hook for
     */
    afterEach(guard: RouterGuard): () => boolean
    /**
     * Add defaultPage to control the first rendered page
     * @param options SetDefaultPageOptions
     */
    setDefaultPage(options: SetDefaultPageOptions): () => boolean
    /**
     * Clear data of defaultPage that set by setDefaultPage
     */
    removeDefaultPage(appName: string): boolean
    /**
     * Get defaultPage that set by setDefaultPage
     */
    getDefaultPage(key: PropertyKey): string | void
    /**
     * Attach specified active app router info to browser url
     */
    attachToURL(appName: string): void
    /**
     * Attach all active app router info to browser url
     */
    attachAllToURL(options: AttachAllToURLParam): void
    /**
     * Record base app router, let child app control base app navigation
     * It is global data
     * @param baseRouter router instance of base app
     */
    setBaseAppRouter(baseRouter: unknown): void
    /**
     * get baseRouter from cache
     */
    getBaseAppRouter(): unknown
  }

  // result of add/remove microApp path on browser url
  type HandleMicroPathResult = {
    fullPath: string,
    isAttach2Hash: boolean,
  }
}

declare namespace JSX {
  interface IntrinsicElements {
    'micro-app': any
  }
}

declare module '@micro-zoe/micro-app/polyfill/jsx-custom-event'

declare const __DEV__: boolean

declare const __TEST__: boolean<|MERGE_RESOLUTION|>--- conflicted
+++ resolved
@@ -91,16 +91,11 @@
     proxyWindow: WindowProxy
     // child window
     microAppWindow: Window // Proxy target
-<<<<<<< HEAD
-    start (baseRoute: string): void
-    stop (umdMode: boolean): void
-=======
     start (startParams: SandBoxStartParams): void
     stop (stopParams: SandBoxStopParams): void
     recordAndReleaseEffect (options: releaseGlobalEffectParams, preventRecord?: boolean): void
     // reset effect snapshot data
     resetEffectSnapshot(): void
->>>>>>> 465fddb1
     // record umd snapshot before the first execution of umdHookMount
     recordEffectSnapshot (): void
     // rebuild umd snapshot before remount umd app
@@ -350,10 +345,7 @@
     fetch?: fetchType
     globalAssets?: globalAssetsType,
     excludeAssetFilter?: (assetUrl: string) => boolean
-<<<<<<< HEAD
-=======
     getRootElementParentNode?: (node: Node, appName: AppName) => void
->>>>>>> 465fddb1
   }
 
   // MicroApp config
@@ -361,11 +353,7 @@
     tagName: string
     options: OptionsType
     preFetch(apps: prefetchParamList): void
-<<<<<<< HEAD
-    excludeAssetFilter?: (assetUrl: string) => boolean
-=======
     router: Router // eslint-disable-line
->>>>>>> 465fddb1
     start(options?: OptionsType): void
   }
 
